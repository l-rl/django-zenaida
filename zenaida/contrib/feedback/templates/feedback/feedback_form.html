{% load i18n staticfiles %}

<style type="text/css">
	@import url("{% static "feedback/styles.css" %}");
</style>
<div id="ZenaidaFeedback">
	<a class="zf-popup-tab" href="javascript:void(0);">{% trans "Give Feedback" %}</a>
	<div class="zf-body">
<<<<<<< HEAD
		<div class="zf-message-container">
		</div>
		{# http://stackoverflow.com/questions/5985839/bug-with-firefox-disabled-attribute-of-input-not-resetting-when-refreshing #}
		<form action="{% url 'feedback.views.feedback_ajax_submit' %}" enctype="multipart/form-data" method="post" autocomplete="off" class="form-horizontal">
			{% for field in form.visible_fields %}
				<div class="zf-control-group" id="zf-{{ field.name }}-group">
					{{ field.label_tag }}
=======
		<div class="zf-message zf-message-error"></div>
		<div class="zf-message zf-message-thanks"></div>
		<div class="zf-form">
			{# http://stackoverflow.com/questions/5985839/bug-with-firefox-disabled-attribute-of-input-not-resetting-when-refreshing #}
			<form action="{% url 'zenaida.contrib.feedback.views.feedback_ajax_submit' %}" enctype="multipart/form-data" method="post" autocomplete="off">
				{% for field in form.visible_fields %}
					<div class="zf-control-group" id="zf-{{ field.name }}-group">
						{{ field.label_tag }}
						{{ field }}
						<div class="zf-help-text">{{ field.help_text|safe }}</div>
					</div>
				{% endfor %}
				{% for field in form.hidden_fields %}
>>>>>>> 373ed414
					{{ field }}
				{% endfor %}
				{% csrf_token %}
				<div class="zf-body-footer">
					<button>Submit Feedback</button>
				</div>
<<<<<<< HEAD
			{% endfor %}
			{% for field in form.hidden_fields %}
				{{ field }}
			{% endfor %}
			{% csrf_token %}
			<div class="zf-body-footer">
				<button class="btn btn-primary">{% trans "Submit Feedback" %}</button>
			</div>
		</form>
=======
			</form>
		</div>
>>>>>>> 373ed414
	</div>
</div>
{% if config.JQUERY_URL %}
	<script type="text/javascript" src="{{ config.JQUERY_URL }}"></script>
	<script type="text/javascript">
		window.zf = {'jQuery': jQuery.noConflict(true)};
	</script>
{% endif %}
<script type="text/javascript" src="{% static "feedback/script.js"%}"></script>
<script type="text/javascript">
	zf_feedback.l10n = {
		'required_field': '{% blocktrans with field_name="__FIELDNAME__" %}Field {{ field_name }} is required.{% endblocktrans %}',
		'unknown_error': '{% blocktrans with error="__ERROR__" %}An unknown error occurred: {{ error }}. Please email a site administrator directly.{% endblocktrans %}',
		'submitting': "Submitting..."
	}
</script><|MERGE_RESOLUTION|>--- conflicted
+++ resolved
@@ -6,20 +6,11 @@
 <div id="ZenaidaFeedback">
 	<a class="zf-popup-tab" href="javascript:void(0);">{% trans "Give Feedback" %}</a>
 	<div class="zf-body">
-<<<<<<< HEAD
-		<div class="zf-message-container">
-		</div>
-		{# http://stackoverflow.com/questions/5985839/bug-with-firefox-disabled-attribute-of-input-not-resetting-when-refreshing #}
-		<form action="{% url 'feedback.views.feedback_ajax_submit' %}" enctype="multipart/form-data" method="post" autocomplete="off" class="form-horizontal">
-			{% for field in form.visible_fields %}
-				<div class="zf-control-group" id="zf-{{ field.name }}-group">
-					{{ field.label_tag }}
-=======
 		<div class="zf-message zf-message-error"></div>
 		<div class="zf-message zf-message-thanks"></div>
 		<div class="zf-form">
 			{# http://stackoverflow.com/questions/5985839/bug-with-firefox-disabled-attribute-of-input-not-resetting-when-refreshing #}
-			<form action="{% url 'zenaida.contrib.feedback.views.feedback_ajax_submit' %}" enctype="multipart/form-data" method="post" autocomplete="off">
+			<form action="{% url 'feedback.views.feedback_ajax_submit' %}" enctype="multipart/form-data" method="post" autocomplete="off" class="form-horizontal">
 				{% for field in form.visible_fields %}
 					<div class="zf-control-group" id="zf-{{ field.name }}-group">
 						{{ field.label_tag }}
@@ -28,27 +19,14 @@
 					</div>
 				{% endfor %}
 				{% for field in form.hidden_fields %}
->>>>>>> 373ed414
 					{{ field }}
 				{% endfor %}
 				{% csrf_token %}
 				<div class="zf-body-footer">
-					<button>Submit Feedback</button>
+					<button class="btn btn-primary">{% trans "Submit Feedback" %}</button>
 				</div>
-<<<<<<< HEAD
-			{% endfor %}
-			{% for field in form.hidden_fields %}
-				{{ field }}
-			{% endfor %}
-			{% csrf_token %}
-			<div class="zf-body-footer">
-				<button class="btn btn-primary">{% trans "Submit Feedback" %}</button>
-			</div>
-		</form>
-=======
 			</form>
 		</div>
->>>>>>> 373ed414
 	</div>
 </div>
 {% if config.JQUERY_URL %}
